import bz2
import os
import tempfile
import unittest
import uuid
from datetime import datetime

from nose.plugins.attrib import attr

import luigi
from luigi.format import NopFormat

try:
    import dropbox
    import dropbox.exceptions
    from luigi.contrib.dropbox import DropboxClient
except ImportError:
    raise unittest.SkipTest('DropboxTarget and DropboxClient will not be tested. Dropbox library is not installed')

DROPBOX_APP_TOKEN = os.environ.get('DROPBOX_APP_TOKEN')

if not DROPBOX_APP_TOKEN:
    raise ValueError("In order to test DropboxTarget and DropboxClient, the DROPBOX_APP_TOKEN environment variable "
                     "must contain a valid Dropbox OAuth2 Token. \n"
                     "Get one at https://www.dropbox.com/developers/apps ")

DROPBOX_TEST_PATH = "/luigi-tests/luigi-test-" + datetime.now().strftime("%Y.%m.%d-%H.%M.%S") + str(uuid.uuid4())

# These paths will be created in the test set-up
DROPBOX_TEST_SIMPLE_DIR = DROPBOX_TEST_PATH + '/dir2'
DROPBOX_TEST_FILE_IN_DIR = DROPBOX_TEST_SIMPLE_DIR + '/test2.txt'
DROPBOX_TEST_SIMPLE_FILE = DROPBOX_TEST_PATH + '/test.txt'
DROPBOX_TEST_DIR_TO_DELETE = DROPBOX_TEST_PATH + '/dir_to_delete'
DROPBOX_TEST_FILE_TO_DELETE_2 = DROPBOX_TEST_DIR_TO_DELETE + '/test3.2.txt'
DROPBOX_TEST_FILE_TO_DELETE_1 = DROPBOX_TEST_DIR_TO_DELETE + '/test3.1.txt'
DROPBOX_TEST_FILE_TO_COPY_ORIG = DROPBOX_TEST_PATH + '/dir4/test4.txt'
DROPBOX_TEST_FILE_TO_MOVE_ORIG = DROPBOX_TEST_PATH + '/dir3/test3.txt'

# All the following paths will be used by the tests
DROPBOX_TEST_SMALL_FILE = DROPBOX_TEST_PATH + '/dir/small.txt'
DROPBOX_TEST_LARGE_FILE = DROPBOX_TEST_PATH + '/dir/big.bin'

DROPBOX_TEST_FILE_TO_COPY_DEST = DROPBOX_TEST_PATH + '/dir_four/test_four.txt'

DROPBOX_TEST_FILE_TO_MOVE_DEST = DROPBOX_TEST_PATH + '/dir_three/test_three.txt'
DROPBOX_TEST_OUTER_DIR_TO_CREATE = DROPBOX_TEST_PATH + '/new_folder'
<<<<<<< HEAD
DROPBOX_TEST_TRAILING_SLASH_DIR_TO_CREATE = DROPBOX_TEST_PATH + '/another_new_folder/'

=======
>>>>>>> a040a7b6
DROPBOX_TEST_DIR_TO_CREATE = DROPBOX_TEST_OUTER_DIR_TO_CREATE + '/inner_folder'

DROPBOX_TEST_SIMPLE_DIR_TO_CREATE_AND_DELETE = DROPBOX_TEST_PATH + '/another_new_folder'

DROPBOX_TEST_FILE_TO_UPLOAD_BZIP2 = DROPBOX_TEST_PATH + '/bin.file'
DROPBOX_TEST_FILE_TO_UPLOAD_TEXT = DROPBOX_TEST_PATH + '/text.txt'
DROPBOX_TEST_FILE_TO_UPLOAD_BIN = DROPBOX_TEST_PATH + '/file.bin'
DROPBOX_TEST_FILE_TO_UPLOAD_LARGE = DROPBOX_TEST_PATH + '/file.blob'

DROPBOX_TEST_NON_EXISTING_FILE = DROPBOX_TEST_SIMPLE_DIR + 'ajdlkajfal'


@attr('dropbox')
class TestClientDropbox(unittest.TestCase):
    def setUp(self):
        self.luigiconn = DropboxClient(DROPBOX_APP_TOKEN)

        self.dropbox_api = dropbox.dropbox.Dropbox(DROPBOX_APP_TOKEN)
        self.dropbox_api.files_upload(b'hello', DROPBOX_TEST_SIMPLE_FILE)
        self.dropbox_api.files_upload(b'hello2', DROPBOX_TEST_FILE_IN_DIR)
        self.dropbox_api.files_upload(b'hello3', DROPBOX_TEST_FILE_TO_MOVE_ORIG)
        self.dropbox_api.files_upload(b'hello4', DROPBOX_TEST_FILE_TO_COPY_ORIG)
        self.dropbox_api.files_upload(b'hello3.1', DROPBOX_TEST_FILE_TO_DELETE_1)
        self.dropbox_api.files_upload(b'hello3.2', DROPBOX_TEST_FILE_TO_DELETE_2)

    def tearDown(self):
        self.dropbox_api.files_delete_v2(DROPBOX_TEST_PATH)
        self.dropbox_api._session.close()

    def test_exists(self):
        self.assertTrue(self.luigiconn.exists('/'))
        self.assertTrue(self.luigiconn.exists(DROPBOX_TEST_PATH))
        self.assertTrue(self.luigiconn.exists(DROPBOX_TEST_SIMPLE_DIR))
        self.assertTrue(self.luigiconn.exists(DROPBOX_TEST_SIMPLE_DIR + '/'))
        self.assertTrue(self.luigiconn.exists(DROPBOX_TEST_SIMPLE_DIR + '//'))
        self.assertTrue(self.luigiconn.exists(DROPBOX_TEST_SIMPLE_FILE))

        self.assertFalse(self.luigiconn.exists(DROPBOX_TEST_SIMPLE_FILE + '/'))
        self.assertFalse(self.luigiconn.exists(DROPBOX_TEST_SIMPLE_FILE + '//'))
        self.assertFalse(self.luigiconn.exists(DROPBOX_TEST_NON_EXISTING_FILE))

    def test_listdir_simple(self):
        list_of_dirs = self.luigiconn.listdir(DROPBOX_TEST_PATH)
        self.assertTrue('/' not in list_of_dirs)
        self.assertTrue(DROPBOX_TEST_PATH in list_of_dirs)
        self.assertTrue(DROPBOX_TEST_SIMPLE_FILE in list_of_dirs)  # we verify recursivity
<<<<<<< HEAD
=======

    def test_listdir_simple_with_one_slash(self):
        list_of_dirs = self.luigiconn.listdir(DROPBOX_TEST_PATH + '/')
        self.assertTrue('/' not in list_of_dirs)
        self.assertTrue(DROPBOX_TEST_PATH in list_of_dirs)
        self.assertTrue(DROPBOX_TEST_SIMPLE_FILE in list_of_dirs)  # we verify recursivity

    def test_listdir_simple_with_two_slashes(self):
        list_of_dirs = self.luigiconn.listdir(DROPBOX_TEST_PATH + '//')
        self.assertTrue('/' not in list_of_dirs)
        self.assertTrue(DROPBOX_TEST_PATH in list_of_dirs)
        self.assertTrue(DROPBOX_TEST_SIMPLE_FILE in list_of_dirs)  # we verify recursivity
>>>>>>> a040a7b6

    def test_listdir_multiple(self):
        list_of_dirs = self.luigiconn.listdir(DROPBOX_TEST_PATH, limit=2)
        self.assertTrue('/' not in list_of_dirs)
        self.assertTrue(DROPBOX_TEST_PATH in list_of_dirs)
        self.assertTrue(DROPBOX_TEST_SIMPLE_FILE in list_of_dirs)  # we verify recursivity
<<<<<<< HEAD
=======

    def test_listdir_nonexisting(self):
        with self.assertRaises(dropbox.exceptions.ApiError):
            self.luigiconn.listdir(DROPBOX_TEST_NON_EXISTING_FILE)
>>>>>>> a040a7b6

    def test_remove(self):
        # We remove File_to_delete_1. We make sure it is the only file that gets deleted
        self.assertTrue(self.luigiconn.exists(DROPBOX_TEST_FILE_TO_DELETE_1))
        self.assertTrue(self.luigiconn.exists(DROPBOX_TEST_FILE_TO_DELETE_2))
        self.assertTrue(self.luigiconn.remove(DROPBOX_TEST_FILE_TO_DELETE_1))
        self.assertFalse(self.luigiconn.exists(DROPBOX_TEST_FILE_TO_DELETE_1))
        self.assertTrue(self.luigiconn.exists(DROPBOX_TEST_FILE_TO_DELETE_2))

        # We remove a directory, we make sure that the files that were in the directory are also deleted
        self.luigiconn.remove(DROPBOX_TEST_DIR_TO_DELETE)
        self.assertFalse(self.luigiconn.exists(DROPBOX_TEST_FILE_TO_DELETE_2))

        # We make sure that we return False when we fail to remove a non-existing path
<<<<<<< HEAD
        self.assertFalse(self.luigiconn.remove(DROPBOX_TEST_NON_EXISTING_FILE))

    def test_remove_nonexisting(self):
=======
>>>>>>> a040a7b6
        self.assertFalse(self.luigiconn.remove(DROPBOX_TEST_NON_EXISTING_FILE))
        self.assertFalse(self.luigiconn.remove(DROPBOX_TEST_NON_EXISTING_FILE + '/'))

    def test_mkdir_new_dir(self):
        self.assertFalse(self.luigiconn.exists(DROPBOX_TEST_DIR_TO_CREATE))
        self.assertFalse(self.luigiconn.exists(DROPBOX_TEST_OUTER_DIR_TO_CREATE))
        self.luigiconn.mkdir(DROPBOX_TEST_DIR_TO_CREATE)
        self.assertTrue(self.luigiconn.isdir(DROPBOX_TEST_OUTER_DIR_TO_CREATE))
        self.assertTrue(self.luigiconn.isdir(DROPBOX_TEST_DIR_TO_CREATE))
        self.assertTrue(self.luigiconn.isdir(DROPBOX_TEST_DIR_TO_CREATE))

    def aux_lifecycle_of_directory(self, path):
        # Initially, the directory does not exists
        self.assertFalse(self.luigiconn.exists(path))
        self.assertFalse(self.luigiconn.isdir(path))

        # Now we create the directory and verify that it exists
        self.luigiconn.mkdir(path)
        self.assertTrue(self.luigiconn.exists(path))
        self.assertTrue(self.luigiconn.isdir(path))

        # Now we remote the directory and verify that it no longer exists
        self.luigiconn.remove(path)
        self.assertFalse(self.luigiconn.exists(path))
        self.assertFalse(self.luigiconn.isdir(path))

    def test_lifecycle_of_dirpath(self):
        self.aux_lifecycle_of_directory(DROPBOX_TEST_SIMPLE_DIR_TO_CREATE_AND_DELETE)

    def test_lifecycle_of_dirpath_with_trailing_slash(self):
        self.aux_lifecycle_of_directory(DROPBOX_TEST_SIMPLE_DIR_TO_CREATE_AND_DELETE + '/')

    def test_lifecycle_of_dirpath_with_several_trailing_slashes(self):
        self.aux_lifecycle_of_directory(DROPBOX_TEST_SIMPLE_DIR_TO_CREATE_AND_DELETE + '//')

    def test_lifecycle_of_dirpath_with_several_trailing_mixed(self):
        self.luigiconn.mkdir(DROPBOX_TEST_SIMPLE_DIR_TO_CREATE_AND_DELETE + '///')
        self.assertTrue(self.luigiconn.exists(DROPBOX_TEST_SIMPLE_DIR_TO_CREATE_AND_DELETE))
        self.luigiconn.remove(DROPBOX_TEST_SIMPLE_DIR_TO_CREATE_AND_DELETE)
        self.assertFalse(self.luigiconn.exists(DROPBOX_TEST_SIMPLE_DIR_TO_CREATE_AND_DELETE + '///'))

    def test_lifecycle_of_dirpath_with_several_trailing_mixed_2(self):
        self.luigiconn.mkdir(DROPBOX_TEST_SIMPLE_DIR_TO_CREATE_AND_DELETE)
        self.assertTrue(self.luigiconn.exists(DROPBOX_TEST_SIMPLE_DIR_TO_CREATE_AND_DELETE + '///'))
        self.luigiconn.remove(DROPBOX_TEST_SIMPLE_DIR_TO_CREATE_AND_DELETE + '///')
        self.assertFalse(self.luigiconn.exists(DROPBOX_TEST_SIMPLE_DIR_TO_CREATE_AND_DELETE))

        with self.assertRaises(dropbox.exceptions.ApiError):
            self.luigiconn.mkdir(DROPBOX_TEST_TRAILING_SLASH_DIR_TO_CREATE)
            # Path with a trailing slash are considered by Dropbox API as a 'malformed_path'

    def test_mkdir_recreate_dir(self):
        try:
            self.luigiconn.mkdir(DROPBOX_TEST_SIMPLE_DIR)
        except Exception as ex:
            self.fail("mkdir with default options raises Exception:" + str(ex))

        try:
            self.luigiconn.mkdir(DROPBOX_TEST_SIMPLE_DIR, raise_if_exists=False)
        except Exception as ex:
            self.fail("mkdir with 'raise_if_exists=False' raises Exception:" + str(ex))

        with self.assertRaises(luigi.target.FileAlreadyExists):
            self.luigiconn.mkdir(DROPBOX_TEST_SIMPLE_DIR, raise_if_exists=True)

    def test_mkdir_recreate_slashed_dir(self):
        try:
            self.luigiconn.mkdir(DROPBOX_TEST_SIMPLE_DIR + '/')
        except Exception as ex:
            self.fail("mkdir with default options raises Exception:" + str(ex))

        try:
            self.luigiconn.mkdir(DROPBOX_TEST_SIMPLE_DIR + '/', raise_if_exists=False)
        except Exception as ex:
            self.fail("mkdir with 'raise_if_exists=False' raises Exception:" + str(ex))

        with self.assertRaises(luigi.target.FileAlreadyExists):
            self.luigiconn.mkdir(DROPBOX_TEST_SIMPLE_DIR + '/', raise_if_exists=True)

    def test_mkdir_recreate_file(self):
        with self.assertRaises(luigi.target.NotADirectory):
            self.luigiconn.mkdir(DROPBOX_TEST_SIMPLE_FILE)

        with self.assertRaises(luigi.target.NotADirectory):
            self.luigiconn.mkdir(DROPBOX_TEST_SIMPLE_FILE, raise_if_exists=True)

        with self.assertRaises(luigi.target.NotADirectory):
            self.luigiconn.mkdir(DROPBOX_TEST_SIMPLE_FILE, raise_if_exists=False)

    def test_isdir(self):
        self.assertTrue(self.luigiconn.isdir('/'))
        self.assertTrue(self.luigiconn.isdir(DROPBOX_TEST_PATH))
        self.assertTrue(self.luigiconn.isdir(DROPBOX_TEST_SIMPLE_DIR))
        self.assertTrue(self.luigiconn.isdir(DROPBOX_TEST_SIMPLE_DIR + '/'))
        self.assertTrue(self.luigiconn.isdir(DROPBOX_TEST_SIMPLE_DIR + '//'))
        self.assertFalse(self.luigiconn.isdir(DROPBOX_TEST_SIMPLE_FILE))
        self.assertFalse(self.luigiconn.isdir(DROPBOX_TEST_NON_EXISTING_FILE))
        self.assertFalse(self.luigiconn.isdir(DROPBOX_TEST_NON_EXISTING_FILE + '/'))
        self.assertFalse(self.luigiconn.isdir(DROPBOX_TEST_NON_EXISTING_FILE + '//'))

    def test_move(self):
        md, res = self.dropbox_api.files_download(DROPBOX_TEST_FILE_TO_MOVE_ORIG)
        initial_contents = res.content

        self.luigiconn.move(DROPBOX_TEST_FILE_TO_MOVE_ORIG, DROPBOX_TEST_FILE_TO_MOVE_DEST)

        md, res = self.dropbox_api.files_download(DROPBOX_TEST_FILE_TO_MOVE_DEST)
        after_moving_contents = res.content

        self.assertEqual(initial_contents, after_moving_contents)
        self.assertFalse(self.luigiconn.exists(DROPBOX_TEST_FILE_TO_MOVE_ORIG))
        self.assertTrue(self.luigiconn.exists(DROPBOX_TEST_FILE_TO_MOVE_DEST))

    def test_copy(self):
        md, res = self.dropbox_api.files_download(DROPBOX_TEST_FILE_TO_COPY_ORIG)
        initial_contents = res.content

        self.luigiconn.copy(DROPBOX_TEST_FILE_TO_COPY_ORIG, DROPBOX_TEST_FILE_TO_COPY_DEST)

        md, res = self.dropbox_api.files_download(DROPBOX_TEST_FILE_TO_COPY_DEST)
        after_copyng_contents = res.content

        self.assertEqual(initial_contents, after_copyng_contents)
        self.assertTrue(self.luigiconn.exists(DROPBOX_TEST_FILE_TO_COPY_ORIG))
        self.assertTrue(self.luigiconn.exists(DROPBOX_TEST_FILE_TO_COPY_DEST))


@attr('dropbox')
class TestDropboxTarget(unittest.TestCase):
    def setUp(self):
        self.luigiconn = DropboxClient(DROPBOX_APP_TOKEN)
        self.dropbox_api = dropbox.dropbox.Dropbox(DROPBOX_APP_TOKEN)

        self.initial_contents = b'\x00hello\xff\x00-\xe2\x82\x28'  # Binary invalid-utf8 sequence
        self.dropbox_api.files_upload(self.initial_contents, DROPBOX_TEST_SIMPLE_FILE)

    def tearDown(self):
        self.dropbox_api.files_delete_v2(DROPBOX_TEST_PATH)
        self.dropbox_api._session.close()

    def test_download_from_dropboxtarget_to_local(self):
        class Download(luigi.ExternalTask):
            dbx_path = luigi.Parameter()

            def output(self):
                return luigi.contrib.dropbox.DropboxTarget(self.dbx_path, DROPBOX_APP_TOKEN, format=NopFormat())

        class DbxToLocalTask(luigi.Task):
            local_path = luigi.Parameter()
            dbx_path = luigi.Parameter()

            def requires(self):
                return Download(dbx_path=self.dbx_path)

            def output(self):
                return luigi.LocalTarget(path=self.local_path, format=NopFormat())

            def run(self):
                with self.input().open('r') as dbxfile, self.output().open('w') as localfile:
                    remote_contents = dbxfile.read()
                    localfile.write(remote_contents * 3)

        tmp_file = tempfile.mkdtemp() + os.sep + "tmp.file"
        luigi.build([DbxToLocalTask(dbx_path=DROPBOX_TEST_SIMPLE_FILE, local_path=tmp_file)],
                    local_scheduler=True)

        expected_contents = self.initial_contents * 3
        with open(tmp_file, 'rb') as f:
            actual_contents = f.read()

        self.assertEqual(expected_contents, actual_contents)

    def test_write_small_text_file_to_dropbox(self):
        small_input_text = "The greatest glory in living lies not in never falling\nbut in rising every time we fall."

        class WriteToDrobopxTest(luigi.Task):
            def output(self):
                return luigi.contrib.dropbox.DropboxTarget(DROPBOX_TEST_FILE_TO_UPLOAD_TEXT, DROPBOX_APP_TOKEN)

            def run(self):
                with self.output().open('w') as dbxfile:
                    dbxfile.write(small_input_text)

        luigi.build([WriteToDrobopxTest()], local_scheduler=True)
        actual_content = self.dropbox_api.files_download(DROPBOX_TEST_FILE_TO_UPLOAD_TEXT)[1].content
        self.assertEqual(actual_content.decode(), small_input_text)

    def aux_write_binary_file_to_dropbox(self, multiplier):
        large_contents = b"X\n\xe2\x28\xa1" * multiplier
        output_file = DROPBOX_TEST_FILE_TO_UPLOAD_LARGE + str(multiplier)

        class WriteToDrobopxTest(luigi.Task):
            def output(self):
                return luigi.contrib.dropbox.DropboxTarget(output_file, DROPBOX_APP_TOKEN,
                                                           format=luigi.format.Nop)

            def run(self):
                with self.output().open('w') as dbxfile:
                    dbxfile.write(large_contents)

        luigi.build([WriteToDrobopxTest()], local_scheduler=True)
        actual_content = self.dropbox_api.files_download(output_file)[1].content
        self.assertEqual(actual_content, large_contents)

    def test_write_small_binary_file_to_dropbox(self):
        self.aux_write_binary_file_to_dropbox(1024)

    def test_write_medium_binary_file_to_dropbox(self):
        self.aux_write_binary_file_to_dropbox(1024 * 1024)

    def test_write_large_binary_file_to_dropbox(self):
        self.aux_write_binary_file_to_dropbox(3 * 1024 * 1024)

    def test_write_using_nondefault_format(self):
        contents = b"X\n\xe2\x28\xa1"

        class WriteToDrobopxTest(luigi.Task):
            def output(self):
                return luigi.contrib.dropbox.DropboxTarget(DROPBOX_TEST_FILE_TO_UPLOAD_BZIP2, DROPBOX_APP_TOKEN,
                                                           format=luigi.format.Bzip2)

            def run(self):
                with self.output().open('w') as bzip2_dbxfile:
                    bzip2_dbxfile.write(contents)

        luigi.build([WriteToDrobopxTest()], local_scheduler=True)

        remote_content = self.dropbox_api.files_download(DROPBOX_TEST_FILE_TO_UPLOAD_BZIP2)[1].content
        self.assertEqual(contents, bz2.decompress(remote_content))

    def test_write_using_a_temporary_path(self):
        contents = b"X\n\xe2\x28\xa1"

        class WriteToDrobopxTest(luigi.Task):
            def output(self):
                return luigi.contrib.dropbox.DropboxTarget(DROPBOX_TEST_FILE_TO_UPLOAD_BIN, DROPBOX_APP_TOKEN)

            def run(self):
                with self.output().temporary_path() as tmp_path:
                    open(tmp_path, 'wb').write(contents)

        luigi.build([WriteToDrobopxTest()], local_scheduler=True)
        actual_content = self.dropbox_api.files_download(DROPBOX_TEST_FILE_TO_UPLOAD_BIN)[1].content
        self.assertEqual(actual_content, contents)<|MERGE_RESOLUTION|>--- conflicted
+++ resolved
@@ -44,11 +44,6 @@
 
 DROPBOX_TEST_FILE_TO_MOVE_DEST = DROPBOX_TEST_PATH + '/dir_three/test_three.txt'
 DROPBOX_TEST_OUTER_DIR_TO_CREATE = DROPBOX_TEST_PATH + '/new_folder'
-<<<<<<< HEAD
-DROPBOX_TEST_TRAILING_SLASH_DIR_TO_CREATE = DROPBOX_TEST_PATH + '/another_new_folder/'
-
-=======
->>>>>>> a040a7b6
 DROPBOX_TEST_DIR_TO_CREATE = DROPBOX_TEST_OUTER_DIR_TO_CREATE + '/inner_folder'
 
 DROPBOX_TEST_SIMPLE_DIR_TO_CREATE_AND_DELETE = DROPBOX_TEST_PATH + '/another_new_folder'
@@ -95,8 +90,6 @@
         self.assertTrue('/' not in list_of_dirs)
         self.assertTrue(DROPBOX_TEST_PATH in list_of_dirs)
         self.assertTrue(DROPBOX_TEST_SIMPLE_FILE in list_of_dirs)  # we verify recursivity
-<<<<<<< HEAD
-=======
 
     def test_listdir_simple_with_one_slash(self):
         list_of_dirs = self.luigiconn.listdir(DROPBOX_TEST_PATH + '/')
@@ -109,20 +102,16 @@
         self.assertTrue('/' not in list_of_dirs)
         self.assertTrue(DROPBOX_TEST_PATH in list_of_dirs)
         self.assertTrue(DROPBOX_TEST_SIMPLE_FILE in list_of_dirs)  # we verify recursivity
->>>>>>> a040a7b6
 
     def test_listdir_multiple(self):
         list_of_dirs = self.luigiconn.listdir(DROPBOX_TEST_PATH, limit=2)
         self.assertTrue('/' not in list_of_dirs)
         self.assertTrue(DROPBOX_TEST_PATH in list_of_dirs)
         self.assertTrue(DROPBOX_TEST_SIMPLE_FILE in list_of_dirs)  # we verify recursivity
-<<<<<<< HEAD
-=======
 
     def test_listdir_nonexisting(self):
         with self.assertRaises(dropbox.exceptions.ApiError):
             self.luigiconn.listdir(DROPBOX_TEST_NON_EXISTING_FILE)
->>>>>>> a040a7b6
 
     def test_remove(self):
         # We remove File_to_delete_1. We make sure it is the only file that gets deleted
@@ -137,12 +126,6 @@
         self.assertFalse(self.luigiconn.exists(DROPBOX_TEST_FILE_TO_DELETE_2))
 
         # We make sure that we return False when we fail to remove a non-existing path
-<<<<<<< HEAD
-        self.assertFalse(self.luigiconn.remove(DROPBOX_TEST_NON_EXISTING_FILE))
-
-    def test_remove_nonexisting(self):
-=======
->>>>>>> a040a7b6
         self.assertFalse(self.luigiconn.remove(DROPBOX_TEST_NON_EXISTING_FILE))
         self.assertFalse(self.luigiconn.remove(DROPBOX_TEST_NON_EXISTING_FILE + '/'))
 
@@ -189,10 +172,6 @@
         self.assertTrue(self.luigiconn.exists(DROPBOX_TEST_SIMPLE_DIR_TO_CREATE_AND_DELETE + '///'))
         self.luigiconn.remove(DROPBOX_TEST_SIMPLE_DIR_TO_CREATE_AND_DELETE + '///')
         self.assertFalse(self.luigiconn.exists(DROPBOX_TEST_SIMPLE_DIR_TO_CREATE_AND_DELETE))
-
-        with self.assertRaises(dropbox.exceptions.ApiError):
-            self.luigiconn.mkdir(DROPBOX_TEST_TRAILING_SLASH_DIR_TO_CREATE)
-            # Path with a trailing slash are considered by Dropbox API as a 'malformed_path'
 
     def test_mkdir_recreate_dir(self):
         try:
